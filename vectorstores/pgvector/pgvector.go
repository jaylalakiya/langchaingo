package pgvector

import (
	"context"
	"errors"
	"fmt"
	"strings"

	"github.com/google/uuid"
	"github.com/jackc/pgx/v5"
	"github.com/pgvector/pgvector-go"
	"github.com/tmc/langchaingo/embeddings"
	"github.com/tmc/langchaingo/schema"
	"github.com/tmc/langchaingo/vectorstores"
)

const (
	// pgLockIDEmbeddingTable is used for advisor lock to fix issue arising from concurrent
	// creation of the embedding table.The same value represents the same lock.
	pgLockIDEmbeddingTable = 1573678846307946494
	// pgLockIDCollectionTable is used for advisor lock to fix issue arising from concurrent
	// creation of the collection table.The same value represents the same lock.
	pgLockIDCollectionTable = 1573678846307946495
	// pgLockIDExtension is used for advisor lock to fix issue arising from concurrent creation
	// of the vector extension. The value is deliberately set to the same as python langchain
	// https://github.com/langchain-ai/langchain/blob/v0.0.340/libs/langchain/langchain/vectorstores/pgvector.py#L167
	pgLockIDExtension = 1573678846307946496
)

var (
	ErrEmbedderWrongNumberVectors = errors.New("number of vectors from embedder does not match number of documents")
	ErrInvalidScoreThreshold      = errors.New("score threshold must be between 0 and 1")
	ErrInvalidFilters             = errors.New("invalid filters")
	ErrUnsupportedOptions         = errors.New("unsupported options")
)

// Store is a wrapper around the pgvector client.
type Store struct {
	embedder              embeddings.Embedder
	conn                  *pgx.Conn
	postgresConnectionURL string
	embeddingTableName    string
	collectionTableName   string
	collectionName        string
	collectionUUID        string
	collectionMetadata    map[string]any
	preDeleteCollection   bool
}

var _ vectorstores.VectorStore = Store{}

// New creates a new Store with options.
func New(ctx context.Context, opts ...Option) (Store, error) {
	store, err := applyClientOptions(opts...)
	if err != nil {
		return Store{}, err
	}
	if store.conn == nil {
		store.conn, err = pgx.Connect(ctx, store.postgresConnectionURL)
		if err != nil {
			return Store{}, err
		}
	}

	if err = store.conn.Ping(ctx); err != nil {
		return Store{}, err
	}
	if err = store.init(ctx); err != nil {
		return Store{}, err
	}
	return store, nil
}

func (s *Store) init(ctx context.Context) error {
	tx, err := s.conn.Begin(ctx)
	if err != nil {
		return err
	}

	if err := s.createVectorExtensionIfNotExists(ctx, tx); err != nil {
		return err
	}
	if err := s.createCollectionTableIfNotExists(ctx, tx); err != nil {
		return err
	}
	if err := s.createEmbeddingTableIfNotExists(ctx, tx); err != nil {
		return err
	}
	if s.preDeleteCollection {
		if err := s.RemoveCollection(ctx, tx); err != nil {
			return err
		}
	}
	if err := s.createOrGetCollection(ctx, tx); err != nil {
		return err
	}

	return tx.Commit(ctx)
}

func (s Store) createVectorExtensionIfNotExists(ctx context.Context, tx pgx.Tx) error {
	// inspired by
	// https://github.com/langchain-ai/langchain/blob/v0.0.340/libs/langchain/langchain/vectorstores/pgvector.py#L167
	// The advisor lock fixes issue arising from concurrent
	// creation of the vector extension.
	// https://github.com/langchain-ai/langchain/issues/12933
	// For more information see:
	// https://www.postgresql.org/docs/16/explicit-locking.html#ADVISORY-LOCKS
	if _, err := tx.Exec(ctx, "SELECT pg_advisory_xact_lock($1)", pgLockIDExtension); err != nil {
		return err
	}
	if _, err := tx.Exec(ctx, "CREATE EXTENSION IF NOT EXISTS vector"); err != nil {
		return err
	}
	return nil
}

func (s Store) createCollectionTableIfNotExists(ctx context.Context, tx pgx.Tx) error {
	// inspired by
	// https://github.com/langchain-ai/langchain/blob/v0.0.340/libs/langchain/langchain/vectorstores/pgvector.py#L167
	// The advisor lock fixes issue arising from concurrent
	// creation of the vector extension.
	// https://github.com/langchain-ai/langchain/issues/12933
	// For more information see:
	// https://www.postgresql.org/docs/16/explicit-locking.html#ADVISORY-LOCKS
	if _, err := tx.Exec(ctx, "SELECT pg_advisory_xact_lock($1)", pgLockIDCollectionTable); err != nil {
		return err
	}
	sql := fmt.Sprintf(`CREATE TABLE IF NOT EXISTS %s (
	name varchar,
	cmetadata json,
	"uuid" uuid NOT NULL,
	PRIMARY KEY (uuid))`, s.collectionTableName)
	if _, err := tx.Exec(ctx, sql); err != nil {
		return err
	}
	return nil
}

func (s Store) createEmbeddingTableIfNotExists(ctx context.Context, tx pgx.Tx) error {
	// inspired by
	// https://github.com/langchain-ai/langchain/blob/v0.0.340/libs/langchain/langchain/vectorstores/pgvector.py#L167
	// The advisor lock fixes issue arising from concurrent
	// creation of the vector extension.
	// https://github.com/langchain-ai/langchain/issues/12933
	// For more information see:
	// https://www.postgresql.org/docs/16/explicit-locking.html#ADVISORY-LOCKS
	if _, err := tx.Exec(ctx, "SELECT pg_advisory_xact_lock($1)", pgLockIDEmbeddingTable); err != nil {
		return err
	}
	sql := fmt.Sprintf(`CREATE TABLE IF NOT EXISTS %s (
	collection_id uuid,
	embedding vector,
	document varchar,
	cmetadata json,
	custom_id varchar,
	"uuid" uuid NOT NULL,
	CONSTRAINT langchain_pg_embedding_collection_id_fkey
	FOREIGN KEY (collection_id) REFERENCES %s (uuid) ON DELETE CASCADE,
	PRIMARY KEY (uuid))`, s.embeddingTableName, s.collectionTableName)
	if _, err := tx.Exec(ctx, sql); err != nil {
		return err
	}
	sql = fmt.Sprintf(`CREATE INDEX IF NOT EXISTS %s_custom_id ON %s (custom_id)`, s.embeddingTableName, s.embeddingTableName)
	if _, err := tx.Exec(ctx, sql); err != nil {
		return err
	}
	sql = fmt.Sprintf(`CREATE INDEX IF NOT EXISTS %s_collection_id ON %s (collection_id)`, s.embeddingTableName, s.embeddingTableName)
	if _, err := tx.Exec(ctx, sql); err != nil {
		return err
	}
	return nil
}

// AddDocuments adds documents to the Postgres collection associated with 'Store'.
// and returns the ids of the added documents.
func (s Store) AddDocuments(
	ctx context.Context,
	docs []schema.Document,
	options ...vectorstores.Option,
) ([]string, error) {
	opts := s.getOptions(options...)
	if opts.ScoreThreshold != 0 || opts.Filters != nil || opts.NameSpace != "" {
		return nil, ErrUnsupportedOptions
	}

	texts := make([]string, 0, len(docs))
	for _, doc := range docs {
		texts = append(texts, doc.PageContent)
	}

	embedder := s.embedder
	if opts.Embedder != nil {
		embedder = opts.Embedder
	}
	vectors, err := embedder.EmbedDocuments(ctx, texts)
	if err != nil {
		return nil, err
	}

	if len(vectors) != len(docs) {
		return nil, ErrEmbedderWrongNumberVectors
	}
	customID := uuid.New().String()

	b := &pgx.Batch{}
	sql := fmt.Sprintf(`INSERT INTO %s (uuid, document, embedding, cmetadata, custom_id, collection_id)
		VALUES($1, $2, $3, $4, $5, $6)`, s.embeddingTableName)

	ids := make([]string, len(docs))
	for docIdx, doc := range docs {
		id := uuid.New().String()
		ids[docIdx] = id
		b.Queue(sql, id, doc.PageContent, pgvector.NewVector(vectors[docIdx]), doc.Metadata, customID, s.collectionUUID)
	}
	return ids, s.conn.SendBatch(ctx, b).Close()
}

//nolint:cyclop
func (s Store) SimilaritySearch(
	ctx context.Context,
	query string,
	numDocuments int,
	options ...vectorstores.Option,
) ([]schema.Document, error) {
	opts := s.getOptions(options...)
	collectionName := s.getNameSpace(opts)
	scoreThreshold, err := s.getScoreThreshold(opts)
	if err != nil {
		return nil, err
	}
	filter, err := s.getFilters(opts)
	if err != nil {
		return nil, err
	}
	embedder := s.embedder
	if opts.Embedder != nil {
		embedder = opts.Embedder
	}
	embedderData, err := embedder.EmbedQuery(ctx, query)
	if err != nil {
		return nil, err
	}
	whereQuerys := make([]string, 0)
	if scoreThreshold != 0 {
		whereQuerys = append(whereQuerys, fmt.Sprintf("data.distance < %f", 1-scoreThreshold))
	}
	for k, v := range filter {
		whereQuerys = append(whereQuerys, fmt.Sprintf("(data.cmetadata ->> '%s') = '%s'", k, v))
	}
	whereQuery := strings.Join(whereQuerys, " AND ")
	if len(whereQuery) == 0 {
		whereQuery = "TRUE"
	}
	sql := fmt.Sprintf(`SELECT
	data.document,
	data.cmetadata,
	data.distance
FROM (
	SELECT
		%s.*,
		embedding <=> $1 AS distance
	FROM
		%s
		JOIN %s ON %s.collection_id=%s.uuid WHERE %s.name='%s') AS data
WHERE %s
ORDER BY
	data.distance
LIMIT $2`, s.embeddingTableName,
		s.embeddingTableName,
		s.collectionTableName, s.embeddingTableName, s.collectionTableName, s.collectionTableName, collectionName,
		whereQuery)
	rows, err := s.conn.Query(ctx, sql, pgvector.NewVector(embedderData), numDocuments)
	if err != nil {
		return nil, err
	}
	docs := make([]schema.Document, 0)
	for rows.Next() {
		doc := schema.Document{}
		if err := rows.Scan(&doc.PageContent, &doc.Metadata, &doc.Score); err != nil {
			return nil, err
		}
		docs = append(docs, doc)
	}
	return docs, nil
}

// Close closes the connection.
func (s Store) Close(ctx context.Context) error {
	return s.conn.Close(ctx)
}

func (s Store) DropTables(ctx context.Context) error {
	if _, err := s.conn.Exec(ctx, fmt.Sprintf(`DROP TABLE IF EXISTS %s`, s.embeddingTableName)); err != nil {
		return err
	}
	if _, err := s.conn.Exec(ctx, fmt.Sprintf(`DROP TABLE IF EXISTS %s`, s.collectionTableName)); err != nil {
		return err
	}
	return nil
}

func (s Store) RemoveCollection(ctx context.Context, tx pgx.Tx) error {
	_, err := tx.Exec(ctx, fmt.Sprintf(`DELETE FROM %s WHERE name = $1`, s.collectionTableName), s.collectionName)
	return err
}

func (s *Store) createOrGetCollection(ctx context.Context, tx pgx.Tx) error {
	sql := fmt.Sprintf(`INSERT INTO %s (uuid, name, cmetadata)
<<<<<<< HEAD
		VALUES($1, $2, $3) ON CONFLICT (name) DO
		UPDATE SET cmetadata = $3`, s.collectionTableName)
	if _, err := s.conn.Exec(ctx, sql, uuid.New().String(), s.collectionName, s.collectionMetadata); err != nil {
=======
		VALUES($1, $2, $3) ON CONFLICT DO NOTHING`, s.collectionTableName)
	if _, err := tx.Exec(ctx, sql, uuid.New().String(), s.collectionName, s.collectionMetadata); err != nil {
>>>>>>> efe7ff28
		return err
	}
	sql = fmt.Sprintf(`SELECT uuid FROM %s WHERE name = $1 ORDER BY name limit 1`, s.collectionTableName)
	return tx.QueryRow(ctx, sql, s.collectionName).Scan(&s.collectionUUID)
}

// getOptions applies given options to default Options and returns it
// This uses options pattern so clients can easily pass options without changing function signature.
func (s Store) getOptions(options ...vectorstores.Option) vectorstores.Options {
	opts := vectorstores.Options{}
	for _, opt := range options {
		opt(&opts)
	}
	return opts
}

func (s Store) getNameSpace(opts vectorstores.Options) string {
	if opts.NameSpace != "" {
		return opts.NameSpace
	}
	return s.collectionName
}

func (s Store) getScoreThreshold(opts vectorstores.Options) (float32, error) {
	if opts.ScoreThreshold < 0 || opts.ScoreThreshold > 1 {
		return 0, ErrInvalidScoreThreshold
	}
	return opts.ScoreThreshold, nil
}

// getFilters return metadata filters, now only support map[key]value pattern
// TODO: should support more types like {"key1": {"key2":"values2"}} or {"key": ["value1", "values2"]}.
func (s Store) getFilters(opts vectorstores.Options) (map[string]any, error) {
	if opts.Filters != nil {
		if filters, ok := opts.Filters.(map[string]any); ok {
			return filters, nil
		}
		return nil, ErrInvalidFilters
	}
	return map[string]any{}, nil
}<|MERGE_RESOLUTION|>--- conflicted
+++ resolved
@@ -307,14 +307,9 @@
 
 func (s *Store) createOrGetCollection(ctx context.Context, tx pgx.Tx) error {
 	sql := fmt.Sprintf(`INSERT INTO %s (uuid, name, cmetadata)
-<<<<<<< HEAD
 		VALUES($1, $2, $3) ON CONFLICT (name) DO
 		UPDATE SET cmetadata = $3`, s.collectionTableName)
-	if _, err := s.conn.Exec(ctx, sql, uuid.New().String(), s.collectionName, s.collectionMetadata); err != nil {
-=======
-		VALUES($1, $2, $3) ON CONFLICT DO NOTHING`, s.collectionTableName)
 	if _, err := tx.Exec(ctx, sql, uuid.New().String(), s.collectionName, s.collectionMetadata); err != nil {
->>>>>>> efe7ff28
 		return err
 	}
 	sql = fmt.Sprintf(`SELECT uuid FROM %s WHERE name = $1 ORDER BY name limit 1`, s.collectionTableName)
